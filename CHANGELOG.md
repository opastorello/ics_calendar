--- conflicted
+++ resolved
@@ -1,7 +1,3 @@
-<<<<<<< HEAD
-## 1.0.7 2021/03/12
-- Added version key to manifest.json which is now required by Home Assistant
-=======
 ## 2.0.0 2021/08/11
 - This is a breaking change, even for users of the 2.0 beta releases.  Uninstall and re-install this platform, do not update!
 - Calendar platform name has changed; use "ics_calendar" instead of "ics" now
@@ -30,17 +26,11 @@
 
 ## 2.0.0-beta7 2020/10/20
 - Fixed #20
->>>>>>> d65f8944
 
 ## 1.0.6 2020/10/20
 - Improved error handling, based on fixing #20 for the beta version
 - Updated imports for arrow (see issue #16)
 
-<<<<<<< HEAD
-## 1.0.5 2020/09/11
-- Added support for HTTP Basic Auth and Digest Auth (see issue #13)
-
-=======
 ## 2.0.0-beta6 2020/09/11
 - Added support for HTTP Basic Auth and Digest Auth (see issue #13)
 
@@ -52,7 +42,6 @@
 - Merged PR #14
 - Fixed issue #11
 
->>>>>>> d65f8944
 ## 1.0.4 2020/09/09
 - Fixed issue #15
 - Merged PR #14
