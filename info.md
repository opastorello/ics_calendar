# ics_calendar
Provides an ICS (icalendar) calendar platform for Home Assistant

> **NOTE**: This calendar platform is intended for use with simple hosting of ICS files.  If your server supports CalDAV, please use the caldav platform instead.  This one might work, but probably not well.

[![License](https://img.shields.io/github/license/franc6/ics_calendar.svg?style=for-the-badge)](LICENSE)
[![hacs_badge](https://img.shields.io/badge/HACS-Custom-orange.svg?style=for-the-badge)](https://github.com/custom-components/hacs)

## Installation
You can install this through [HACS](https://github.com/custom-components/hacs) by adding https://github.com/franc6/ics_calendar as a custom repository.

Using your HA configuration directory (folder) as a starting point you should now also have this:
```
custom_components/ics_calendar/__init__.py
custom_components/ics_calendar/manifest.json
custom_components/ics_calendar/calendar.py
custom_components/ics_calendar/icalendarparser.py
custom_components/ics_calendar/parsers/__init__.py
custom_components/ics_calendar/parsers/parser_ics.py
custom_components/ics_calendar/parsers/parser_icalevents.py
```

## Authentication
This calendar platform supports HTTP Basic Auth and HTTP Digest Auth.  It does
not support more advanced authentication methods.

## Example configuration.yaml
```yaml
calendar:
- platform: ics_calendar
  calendars:
      - name: "Name of calendar"
        url: "https://url.to/calendar.ics"
      - name: "Name of another calendar"
        url: "https://url.to/other_calendar.ics"
        includeAllDay: True
<<<<<<< HEAD
      - name: "Name of a calendar that requires authentication"
        url: "https://url.to/auth/calendar.ics"
        includeAllDay: True
        username: True
        password: !secret auth_calendar
=======
>>>>>>> d65f8944
```

## Configuration options
Key | Type | Required | Description
-- | -- | -- | --
`calendars` | `list` | `True` | The list of remote calendars to check

### Configuration options for `calendar` list
Key | Type | Required | Description
-- | -- | -- | --
`name` | `string` | `True` | A name for the calendar
`url` | `string` | `True` | The URL of the remote calendar
`includeAllDay` | `boolean` | `False` | Set to True if all day events should be included
<<<<<<< HEAD
`username` | `string` | `False` | If the calendar requires authentication, this specifies the user name
`password` | `string` | `False` | If the calendar requires authentication, this specifies the password
=======
`parser` | `string` | `False` | 'icalevents' or 'ics'  Choose 'ics' if you encounter parsing errors, defaults to "icalevents" if not present
`username` | `string` | `False` | If the calendar requires authentication, this specifies the user name
`password` | `string` | `False` | If the calendar requires authentication, this specifies the password

## Parsers
ics_calendar uses one of two parsers for generating events from calendars.
These parsers are written and maintained by third parties, not by me.  Each
comes with its own sets of problems.

Version 1.x used "ics" which does not handle recurring events, and has a few
other problems (see issues #6, #8, and #18).  The "ics" parser is also very
strict, and will frequently give parsing errors for files which do not conform
to RFC 5545.  Some of the most popular calendaring programs produce files that
do not conform to the RFC.  The "ics" parser also tends to require more memory
and processing power.  Several users have noted that it's unusuable for HA
systems running on Raspberry pi computers.

The Version 2.0.0 betas used "icalevents" which is a little more forgiving, but
has a few problems with recurring event rules.  All-day events which repeat
until a specific date and time are a particular issue (all-day events which
repeat until a specific date are just fine).

As a general rule, I recommend sticking with the "icalevents" parser, which is
the default.  If you see parsing errors, you can try switching to "ics" for the
calendar with the parsing errors.
>>>>>>> d65f8944

[![Buy me some pizza](https://www.buymeacoffee.com/assets/img/custom_images/orange_img.png)](https://www.buymeacoffee.com/qpunYPZx5)<|MERGE_RESOLUTION|>--- conflicted
+++ resolved
@@ -34,14 +34,12 @@
       - name: "Name of another calendar"
         url: "https://url.to/other_calendar.ics"
         includeAllDay: True
-<<<<<<< HEAD
       - name: "Name of a calendar that requires authentication"
         url: "https://url.to/auth/calendar.ics"
         includeAllDay: True
         username: True
         password: !secret auth_calendar
-=======
->>>>>>> d65f8944
+        includeAllDay: True
 ```
 
 ## Configuration options
@@ -55,10 +53,6 @@
 `name` | `string` | `True` | A name for the calendar
 `url` | `string` | `True` | The URL of the remote calendar
 `includeAllDay` | `boolean` | `False` | Set to True if all day events should be included
-<<<<<<< HEAD
-`username` | `string` | `False` | If the calendar requires authentication, this specifies the user name
-`password` | `string` | `False` | If the calendar requires authentication, this specifies the password
-=======
 `parser` | `string` | `False` | 'icalevents' or 'ics'  Choose 'ics' if you encounter parsing errors, defaults to "icalevents" if not present
 `username` | `string` | `False` | If the calendar requires authentication, this specifies the user name
 `password` | `string` | `False` | If the calendar requires authentication, this specifies the password
@@ -84,6 +78,5 @@
 As a general rule, I recommend sticking with the "icalevents" parser, which is
 the default.  If you see parsing errors, you can try switching to "ics" for the
 calendar with the parsing errors.
->>>>>>> d65f8944
 
 [![Buy me some pizza](https://www.buymeacoffee.com/assets/img/custom_images/orange_img.png)](https://www.buymeacoffee.com/qpunYPZx5)